--- conflicted
+++ resolved
@@ -13,13 +13,8 @@
 CLAUDE_TASKS_DIR = Path(".claude/claude-sessions")  # Keep dir name for now to avoid breaking
 TASKS_DIR = CLAUDE_TASKS_DIR / "tasks"
 
-<<<<<<< HEAD
 # Default tools for background tasks - provide essential tools for development work
 DEFAULT_ALLOWED_TOOLS = "Task,Bash,Glob,Grep,LS,Read,Edit,MultiEdit,Write,NotebookRead,NotebookEdit,TodoRead,TodoWrite"
-=======
-# Safe default tools - disable for now to get basic functionality working
-DEFAULT_ALLOWED_TOOLS = None  # "Read,Edit,MultiEdit,Write,Glob,Grep,LS,Task,Bash,TodoRead,TodoWrite,Tasks"
->>>>>>> 4dee6adb
 
 @dataclass
 class TaskInfo:
@@ -321,7 +316,6 @@
             request_count = sum(1 for msg in messages if msg.get('type') == 'request')
             response_count = sum(1 for msg in messages if msg.get('type') == 'result')
             
-<<<<<<< HEAD
             # Determine status based on request/response balance and recent activity
             if response_count == 0:
                 status = "starting"
@@ -343,15 +337,7 @@
                     status = "completed"
             else:
                 status = "active"
-=======
-            # Determine status based on request/response balance
-            if response_count == 0:
-                status = "awaiting_response"
-            elif request_count == response_count:
-                status = "response_received"
-            else:
-                status = "awaiting_response"
->>>>>>> 4dee6adb
+
             
             tasks.append(TaskInfo(
                 name=name,
@@ -573,7 +559,6 @@
         print("Usage: claude-tasks <command> [args]")
         print()
         print("Commands:")
-<<<<<<< HEAD
         print("  start <name> <message> [dir] [--worktree]  Start a new Claude background task")
         print("  continue <name> <message>                  Continue an existing Claude task")
         print("  merge <name>                               Merge worktree changes back to main")
@@ -583,17 +568,7 @@
         print("  show <name>                                Show detailed Claude task info")
         print("  output <name>                              Show Claude task output with metadata")
         print("  remove <name>                              Remove a Claude task from tracking")
-=======
-        print("  start <name> <message> [dir]  Start a new Claude background task")
-        print("  continue <name> <message>     Continue an existing Claude task")
-        print("  list                          List all Claude tasks with status:")
-        print("                                - awaiting_response: waiting for Claude to respond")
-        print("                                - response_received: got response, ready for review")
-        print("  conversation <name>           Show clean task conversation")
-        print("  show <name>                   Show detailed Claude task info")
-        print("  output <name>                 Show Claude task output with metadata")
-        print("  remove <name>                 Remove a Claude task from tracking")
->>>>>>> 4dee6adb
+
         print()
         print("Examples:")
         print('  claude-tasks start backend "Fix the login bug" /path/to/backend')
