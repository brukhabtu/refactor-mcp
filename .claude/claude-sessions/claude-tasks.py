#!/usr/bin/env python3

import json
import os
import sys
import subprocess
import time
from dataclasses import dataclass, asdict
from datetime import datetime
from pathlib import Path
from typing import List, Dict, Any, Optional

CLAUDE_TASKS_DIR = Path(".claude/claude-sessions")  # Keep dir name for now to avoid breaking
TASKS_DIR = CLAUDE_TASKS_DIR / "tasks"

# Default tools for background tasks - provide essential tools for development work
DEFAULT_ALLOWED_TOOLS = "Task,Bash,Glob,Grep,LS,Read,Edit,MultiEdit,Write,NotebookRead,NotebookEdit,TodoRead,TodoWrite"

@dataclass
class TaskInfo:
    name: str
    status: str
    session_id: Optional[str]
    requests: int
    responses: int

@dataclass
class TaskList:
    tasks: List[TaskInfo]

@dataclass
class TaskStatus:
    status: str
    task: str
    pid: int

@dataclass
class ErrorResponse:
    error: str

class TaskManager:
    def __init__(self):
        self.init_tasks()
    
    def init_tasks(self):
        """Initialize tasks directory"""
        TASKS_DIR.mkdir(parents=True, exist_ok=True)
    
    def get_task_file(self, name: str) -> Path:
        """Get task file path"""
        return TASKS_DIR / f"{name}.json"
    
    def read_task(self, name: str) -> Optional[Dict[str, Any]]:
        """Read a task file"""
        task_file = self.get_task_file(name)
        try:
            with open(task_file, 'r') as f:
                return json.load(f)
        except (FileNotFoundError, json.JSONDecodeError):
            return None
    
    def write_task(self, name: str, task_data: Dict[str, Any]) -> bool:
        """Write task data to file"""
        task_file = self.get_task_file(name)
        try:
            with open(task_file, 'w') as f:
                json.dump(task_data, f, indent=2)
            return True
        except Exception as e:
            print(f"Failed to write task file: {e}", file=sys.stderr)
            return False
    
    def task_exists(self, name: str) -> bool:
        """Check if task exists"""
        return self.get_task_file(name).exists()
    
    def append_message(self, name: str, message: Dict[str, Any]) -> bool:
        """Append a message (request or response) to the task"""
        task_data = self.read_task(name)
        if not task_data:
            return False
        
        task_data['messages'].append(message)
        return self.write_task(name, task_data)
    
    def get_last_session_id(self, name: str) -> Optional[str]:
        """Get session_id from the last result message"""
        task_data = self.read_task(name)
        if not task_data:
            return None
        
        # Find last result message with session_id
        for message in reversed(task_data['messages']):
            if message.get('type') == 'result' and message.get('session_id'):
                return message['session_id']
        return None
    
    def start_task(self, name: str, message: str, project_dir: Optional[str] = None, use_worktree: bool = False) -> int:
        """Start a new background Claude task"""
        if project_dir is None:
            project_dir = os.getcwd()
        
        # Create worktree if requested
        if use_worktree:
            worktree_path = self._create_worktree(name, project_dir)
            if not worktree_path:
                return 1
            project_dir = worktree_path
        
        # Check if task already exists
        if self.task_exists(name):
            print(f"Task '{name}' already exists")
            return 1
        
        # Create task file immediately  
        task_data: Dict[str, Any] = {
            'messages': [],
            'use_worktree': use_worktree,
            'worktree_path': project_dir if use_worktree else None
        }
        
        if not self.write_task(name, task_data):
            print(f"Failed to create task file for '{name}'")
            return 1
        
        # Add request message to task
        request_message: Dict[str, Any] = {
            'type': 'request',
            'message': message,
            'timestamp': datetime.now().isoformat(),
            'project_dir': project_dir
        }
        
        if not self.append_message(name, request_message):
            print(f"Failed to add request message to task '{name}'")
            return 1
        
        # Start Claude in background
        output_file = TASKS_DIR / f"{name}_temp_output.json"
        
        try:
            # Store current directory for monitor script
            original_cwd = os.getcwd()
            
            cmd = ['claude', '-p', message, '--output-format', 'json']
            if DEFAULT_ALLOWED_TOOLS:
                cmd.extend(['--allowedTools', DEFAULT_ALLOWED_TOOLS])
            
            # Debug: write command to file for troubleshooting
            debug_file = TASKS_DIR / f"{name}_debug_cmd.txt"
            with open(debug_file, 'w') as df:
                df.write(f"Command: {' '.join(cmd)}\n")
            
            # Start Claude process in background (fully detached)
            # Use nohup-style approach to ensure complete detachment
            with open(output_file, 'w') as f, open(os.devnull, 'r') as devnull:
                process = subprocess.Popen(
                    cmd, 
                    stdout=f, 
                    stderr=subprocess.STDOUT,
                    stdin=devnull,
                    cwd=project_dir,  # Set working directory without changing current process
                    start_new_session=True,  # Detach from parent session
                )
            
            # Start background monitor (detached) - pass original directory
            self._monitor_task(name, process.pid, output_file, original_cwd)
            
            print(json.dumps(asdict(TaskStatus("started", name, process.pid))))
            
        except Exception as e:
            print(f"Error: {e}")
            return 1
        
        return 0
    
    def _create_worktree(self, name: str, project_dir: str) -> Optional[str]:
        """Create a git worktree for isolated task execution"""
        worktree_dir = Path(project_dir) / ".claude" / "worktrees" / name
        branch_name = f"task-{name}-{int(time.time())}"
        
        try:
            # Ensure worktrees directory exists
            worktree_dir.parent.mkdir(parents=True, exist_ok=True)
            
            # Remove existing worktree if it exists
            if worktree_dir.exists():
                subprocess.run(['git', 'worktree', 'remove', '--force', str(worktree_dir)], 
                             cwd=project_dir, capture_output=True)
            
            # Create new branch and worktree
            result = subprocess.run([
                'git', 'worktree', 'add', '-b', branch_name, str(worktree_dir), 'HEAD'
            ], cwd=project_dir, capture_output=True, text=True)
            
            if result.returncode != 0:
                print(f"Failed to create worktree: {result.stderr}")
                return None
                
            print(f"Created worktree for task '{name}' at {worktree_dir} on branch {branch_name}")
            return str(worktree_dir)
            
        except Exception as e:
            print(f"Error creating worktree: {e}")
            return None
    
    def _monitor_task(self, name: str, pid: int, output_file: Path, original_cwd: str) -> None:
        """Monitor task completion in background"""
        monitor_script = CLAUDE_TASKS_DIR / "task_monitor.py"
        with open(os.devnull, 'r') as devnull:
            subprocess.Popen([
                sys.executable, 
                str(monitor_script),
                name,
                str(pid),
                str(output_file),
                original_cwd  # Pass original working directory
            ], 
            stdin=devnull,
            stdout=subprocess.DEVNULL,
            stderr=subprocess.DEVNULL,
            start_new_session=True,
            )
    
    def continue_task(self, name: str, message: str) -> int:
        """Continue an existing Claude task"""
        task_data = self.read_task(name)
        if not task_data:
            print(f"Task '{name}' not found")
            return 1
        
        session_id = self.get_last_session_id(name)
        if not session_id:
            print(f"Task '{name}' has no session ID set. Cannot continue.")
            return 1
        
        # Get project dir from first message if available
        project_dir = os.getcwd()
        if task_data['messages']:
            for msg in task_data['messages']:
                if msg.get('project_dir'):
                    project_dir = msg['project_dir']
                    break
        
        # Add request message to task
        request_message: Dict[str, Any] = {
            'type': 'request',
            'message': message,
            'timestamp': datetime.now().isoformat(),
            'project_dir': project_dir
        }
        
        if not self.append_message(name, request_message):
            print(f"Failed to add request message to task '{name}'")
            return 1
        
        # Start Claude resume in background
        timestamp = int(time.time())
        output_file = TASKS_DIR / f"{name}_temp_resume_{timestamp}.json"
        
        try:
            # Store current directory for monitor script
            original_cwd = os.getcwd()
            
            cmd = ['claude', '-p', message, '-r', session_id, '--output-format', 'json']
            if DEFAULT_ALLOWED_TOOLS:
                cmd.extend(['--allowedTools', DEFAULT_ALLOWED_TOOLS])
            
            # Debug: write command to file for troubleshooting
            debug_file = TASKS_DIR / f"{name}_debug_resume_cmd.txt"
            with open(debug_file, 'w') as df:
                df.write(f"Command: {' '.join(cmd)}\n")
            
            # Start Claude process in background (fully detached)
            # Use nohup-style approach to ensure complete detachment
            with open(output_file, 'w') as f, open(os.devnull, 'r') as devnull:
                process = subprocess.Popen(
                    cmd, 
                    stdout=f, 
                    stderr=subprocess.STDOUT,
                    stdin=devnull,
                    cwd=project_dir,  # Set working directory without changing current process
                    start_new_session=True,  # Detach from parent session
                )
            
            # Start background monitor
            self._monitor_task(name, process.pid, output_file, original_cwd)
            
            print(json.dumps(asdict(TaskStatus("continued", name, process.pid))))
            
        except Exception as e:
            print(f"Error: {e}")
            return 1
        
        return 0
    
    def list_tasks(self) -> None:
        """List all tasks by scanning directory"""
        task_files = list(TASKS_DIR.glob("*.json"))
        tasks = []
        
        for task_file in task_files:
            if task_file.name.startswith('_') or '_temp_' in task_file.name or '_debug_' in task_file.name:  # Skip temp/debug files
                continue
                
            name = task_file.stem
            task_data = self.read_task(name)
            
            if not task_data:
                continue
                
            messages = task_data.get('messages', [])
            session_id = self.get_last_session_id(name)
            
            # Count message types
            request_count = sum(1 for msg in messages if msg.get('type') == 'request')
            response_count = sum(1 for msg in messages if msg.get('type') == 'result')
            
            # Determine status based on request/response balance and recent activity
            if response_count == 0:
                status = "starting"
            elif request_count == response_count:
                # Check if last message was recent (within 2 minutes)
                last_msg = messages[-1] if messages else {}
                last_time = last_msg.get('timestamp', '')
                try:
                    from datetime import datetime, timedelta
                    if last_time:
                        last_dt = datetime.fromisoformat(last_time.replace('Z', '+00:00'))
                        if datetime.now().astimezone() - last_dt < timedelta(minutes=2):
                            status = "completed"
                        else:
                            status = "idle"
                    else:
                        status = "completed"
                except:
                    status = "completed"
            else:
                status = "active"

            
            tasks.append(TaskInfo(
                name=name,
                status=status,
                session_id=session_id,
                requests=request_count,
                responses=response_count
            ))
        
        print(json.dumps(asdict(TaskList(tasks))))
    
    def show_task(self, name: str) -> int:
        """Show detailed task info"""
        task_data = self.read_task(name)
        if not task_data:
            print(f"Task '{name}' not found")
            return 1
        
        print(json.dumps(task_data))
        return 0
    
    def status_task(self, name: str) -> int:
        """Show task status and completion information"""
        task_data = self.read_task(name)
        if not task_data:
            print(f"Task '{name}' not found")
            return 1
        
        messages = task_data.get('messages', [])
        session_id = self.get_last_session_id(name)
        use_worktree = task_data.get('use_worktree', False)
        worktree_path = task_data.get('worktree_path')
        
        request_count = sum(1 for msg in messages if msg.get('type') == 'request')
        response_count = sum(1 for msg in messages if msg.get('type') == 'result')
        
        # Determine completion status
        if response_count == 0:
            status = "🔄 Starting"
        elif request_count == response_count:
            last_msg = messages[-1] if messages else {}
            last_result = last_msg.get('result', '')
            if 'complete' in last_result.lower() or 'success' in last_result.lower():
                status = "✅ Completed"
            else:
                status = "✅ Ready"
        else:
            status = "⏳ Working"
        
        print(f"=== Task '{name}' Status ===")
        print(f"Status: {status}")
        print(f"Requests: {request_count}")
        print(f"Responses: {response_count}")
        print(f"Session ID: {session_id or 'None'}")
        print(f"Uses Worktree: {'Yes' if use_worktree else 'No'}")
        if worktree_path:
            print(f"Worktree Path: {worktree_path}")
        
        if messages:
            last_msg = messages[-1]
            print(f"Last Activity: {last_msg.get('timestamp', 'Unknown')}")
            if last_msg.get('type') == 'result':
                result = last_msg.get('result', '')
                if len(result) > 200:
                    print(f"Last Result: {result[:200]}...")
                else:
                    print(f"Last Result: {result}")
        
        # Check if worktree has changes
        if use_worktree and worktree_path and Path(worktree_path).exists():
            try:
                result = subprocess.run(['git', 'status', '--porcelain'], 
                                      cwd=worktree_path, capture_output=True, text=True)
                if result.stdout.strip():
                    print("📝 Worktree has uncommitted changes")
                    changes = result.stdout.strip().split('\n')[:5]  # Show first 5 changes
                    for change in changes:
                        print(f"   {change}")
                    if len(result.stdout.strip().split('\n')) > 5:
                        print(f"   ... and {len(result.stdout.strip().split('\n')) - 5} more")
                else:
                    print("📄 Worktree is clean")
            except:
                print("❓ Could not check worktree status")
        
        return 0
    
    def conversation_task(self, name: str) -> int:
        """Show clean conversation without metadata"""
        task_data = self.read_task(name)
        if not task_data:
            print(f"Task '{name}' not found")
            return 1
        
        messages = task_data.get('messages', [])
        if not messages:
            print(f"No messages yet for task '{name}'")
            return 0
        
        print(f"=== {name} ===")
        for message in messages:
            if message.get('type') == 'request':
                print(f"\n> {message.get('message', 'No message found')}")
            elif message.get('type') == 'result':
                print(f"\n{message.get('result', message.get('error', 'No result found'))}")
        
        return 0

    def get_all_tasks(self) -> List[TaskInfo]:
        """Get all tasks as TaskInfo objects"""
        task_files = list(TASKS_DIR.glob("*.json"))
        tasks = []
        
        for task_file in task_files:
            if task_file.name.startswith('_') or '_temp_' in task_file.name or '_debug_' in task_file.name:  # Skip temp/debug files
                continue
                
            name = task_file.stem
            task_data = self.read_task(name)
            
            if not task_data:
                continue
                
            messages = task_data.get('messages', [])
            session_id = self.get_last_session_id(name)
            
            # Count message types
            request_count = sum(1 for msg in messages if msg.get('type') == 'request')
            response_count = sum(1 for msg in messages if msg.get('type') == 'result')
            
            # Determine status based on request/response balance and recent activity
            if response_count == 0:
                status = "starting"
            elif request_count == response_count:
                status = "completed"
            else:
                status = "active"
            
            tasks.append(TaskInfo(
                name=name,
                status=status,
                session_id=session_id,
                requests=request_count,
                responses=response_count
            ))
        
        return sorted(tasks, key=lambda t: t.name)

    def watch_tasks(self, task_names: Optional[List[str]] = None) -> int:
        """Watch multiple tasks in real-time with live updates"""
        try:
            import signal
<<<<<<< HEAD
=======
            import threading
>>>>>>> 4f6ae0f4
            from collections import defaultdict
            
            # Handle Ctrl+C gracefully
            def signal_handler(sig, frame):
                print("\n\n👋 Stopping watch...")
                sys.exit(0)
            signal.signal(signal.SIGINT, signal_handler)
            
            # Get initial task list
            task_list = self.get_all_tasks()
            all_tasks = [task.name for task in task_list]
            
            # Determine which tasks to watch
            if task_names:
                # Validate provided task names
                invalid_tasks = [name for name in task_names if name not in all_tasks]
                if invalid_tasks:
                    print(f"❌ Task(s) not found: {', '.join(invalid_tasks)}")
                    print(f"Available tasks: {', '.join(all_tasks)}")
                    return 1
                watch_list = task_names
            else:
                # Watch all active/starting tasks
                watch_list = [task.name for task in task_list 
                             if task.status in ['starting', 'active']]
                if not watch_list:
                    print("📋 No active tasks to watch. Available tasks:")
                    for task in task_list:
                        print(f"   {task.name} ({task.status})")
                    return 0
            
            print(f"👀 Watching {len(watch_list)} task(s): {', '.join(watch_list)}")
            print("   Press Ctrl+C to stop watching\n")
            
            # Track state for each task
            last_state = defaultdict(dict)
            last_activity = defaultdict(str)
            completed_tasks = set()
            
            def clear_screen():
                os.system('clear' if os.name == 'posix' else 'cls')
            
            def get_task_summary(name: str) -> Dict[str, Any]:
                """Get current task summary"""
                task_data = self.read_task(name)
                if not task_data:
                    return {'status': 'not_found', 'last_activity': 'Unknown'}
                
                messages = task_data.get('messages', [])
                status = 'starting'
                last_activity = 'No activity'
                progress = ''
                
                if messages:
                    last_msg = messages[-1]
                    last_activity = last_msg.get('timestamp', 'Unknown')
                    
                    if last_msg.get('type') == 'result':
                        if last_msg.get('is_error'):
                            status = 'error'
                            progress = f"❌ {last_msg.get('error', 'Unknown error')[:100]}"
                        else:
                            status = 'completed'
                            result = last_msg.get('result', '')
                            progress = f"✅ {result[:100]}{'...' if len(result) > 100 else ''}"
                    else:
                        status = 'active'
                        request = last_msg.get('message', '')
                        progress = f"🔄 {request[:100]}{'...' if len(request) > 100 else ''}"
                
                return {
                    'status': status,
                    'last_activity': last_activity,
                    'progress': progress,
                    'message_count': len(messages),
                    'requests': len([m for m in messages if m.get('type') == 'request']),
                    'responses': len([m for m in messages if m.get('type') == 'result'])
                }
            
            # Main watch loop
            update_count = 0
            while True:
                update_count += 1
                current_time = datetime.now().strftime("%H:%M:%S")
                
                # Clear screen every few updates for better readability
                if update_count % 10 == 1:
                    clear_screen()
                
                print(f"📊 Task Monitor - {current_time} (Update #{update_count})")
                print("=" * 80)
                
                any_active = False
                for task_name in watch_list:
                    if task_name in completed_tasks:
                        continue
                        
                    summary = get_task_summary(task_name)
                    status = summary['status']
                    
                    # Status icon and color
                    if status == 'completed':
                        icon = "✅"
                        completed_tasks.add(task_name)
                    elif status == 'error':
                        icon = "❌"
                        completed_tasks.add(task_name)
                    elif status == 'active':
                        icon = "🔄"
                        any_active = True
                    elif status == 'starting':
                        icon = "⏳"
                        any_active = True
                    else:
                        icon = "❓"
                    
                    # Check for updates
                    current_state = f"{summary['message_count']}-{summary['last_activity']}"
                    state_changed = last_state[task_name].get('state') != current_state
                    last_state[task_name]['state'] = current_state
                    
                    update_indicator = " 🆕" if state_changed else ""
                    
                    print(f"{icon} {task_name:20} | {status:10} | {summary['requests']:2}req/{summary['responses']:2}res{update_indicator}")
                    
                    # Show progress
                    if summary['progress']:
                        print(f"   └─ {summary['progress']}")
                    
                    # Show recent activity for changed tasks
                    if state_changed and summary['progress']:
                        print(f"   └─ 🕐 {summary['last_activity']}")
                    
                    print()
                
                # Show completion summary
                if completed_tasks:
                    print(f"🏁 Completed: {len(completed_tasks)}/{len(watch_list)} tasks")
                
                # Exit if all tasks completed
                if len(completed_tasks) == len(watch_list):
                    print("🎉 All watched tasks completed!")
                    break
                
                # Exit if no tasks are active and we have some completed
                if not any_active and completed_tasks:
                    print("⏸️  No more active tasks to watch")
                    break
                
                print("─" * 80)
                print("⏳ Updating in 3 seconds... (Ctrl+C to stop)")
                
                # Wait with shorter intervals for responsiveness
                for i in range(30):  # 3 seconds in 0.1s intervals
                    time.sleep(0.1)
                
                # Move cursor up to overwrite status line
                print("\033[1A\033[K", end="")
                
        except KeyboardInterrupt:
            print("\n\n👋 Watch stopped by user")
            return 0
        except Exception as e:
            print(f"❌ Watch error: {e}")
            return 1
        
        return 0

    def output_task(self, name: str) -> int:
        """Show task conversation with metadata"""
        task_data = self.read_task(name)
        if not task_data:
            print(f"Task '{name}' not found")
            return 1
        
        messages = task_data.get('messages', [])
        if not messages:
            print(f"No messages yet for task '{name}'")
            return 0
        
        print(f"=== Task '{name}' Conversation ===")
        for i, message in enumerate(messages, 1):
            if message.get('type') == 'request':
                print(f"\n--- Request {i} ---")
                print(f"User: {message.get('message', 'No message found')}")
            elif message.get('type') == 'result':
                print(f"\n--- Response {i} ---")
                print(f"Claude: {message.get('result', message.get('error', 'No result found'))}")
        
        print("\n=== Full Task Data ===")
        print(json.dumps(task_data, indent=2))
        return 0
    
    def remove_task(self, name: str) -> int:
        """Remove a task and clean up worktree if needed"""
        # Read task data to check for worktree
        task_data = self.read_task(name)
        if task_data and task_data.get('use_worktree') and task_data.get('worktree_path'):
            self._cleanup_worktree(task_data['worktree_path'])
        
        task_file = self.get_task_file(name)
        try:
            task_file.unlink()
            print(f"Removed task '{name}'")
        except FileNotFoundError:
            print(f"Task '{name}' not found")
        return 0
    
    def _cleanup_worktree(self, worktree_path: str) -> None:
        """Clean up a git worktree"""
        try:
            result = subprocess.run(['git', 'worktree', 'remove', '--force', worktree_path], 
                                  capture_output=True, text=True)
            if result.returncode == 0:
                print(f"Cleaned up worktree: {worktree_path}")
            else:
                print(f"Warning: Failed to remove worktree {worktree_path}: {result.stderr}")
        except Exception as e:
            print(f"Warning: Error cleaning up worktree {worktree_path}: {e}")
    
    def merge_task(self, name: str) -> int:
        """Merge worktree changes back to main branch"""
        task_data = self.read_task(name)
        if not task_data:
            print(f"Task '{name}' not found")
            return 1
        
        if not task_data.get('use_worktree'):
            print(f"Task '{name}' is not using a worktree")
            return 1
        
        worktree_path = task_data.get('worktree_path')
        if not worktree_path or not Path(worktree_path).exists():
            print(f"Worktree for task '{name}' not found")
            return 1
        
        try:
            # Get current directory (main repo)
            main_repo = os.getcwd()
            
            # Check current branch in worktree
            result = subprocess.run(['git', 'branch', '--show-current'], 
                                  cwd=worktree_path, capture_output=True, text=True)
            current_branch = result.stdout.strip()
            
            if not current_branch:
                print(f"Worktree '{name}' is in detached HEAD state")
                return 1
            
            # In worktree: add and commit any uncommitted changes
            subprocess.run(['git', 'add', '.'], cwd=worktree_path, check=True)
            
            # Check if there are changes to commit
            result = subprocess.run(['git', 'diff', '--cached', '--quiet'], cwd=worktree_path)
            if result.returncode != 0:
                subprocess.run(['git', 'commit', '-m', f"Task {name}: final changes"], 
                             cwd=worktree_path, check=True)
                print(f"Committed changes in worktree branch '{current_branch}'")
            
            # In main repo: merge the branch into current branch (not main)
            current_main_branch = subprocess.run(['git', 'branch', '--show-current'], 
                                                cwd=main_repo, capture_output=True, text=True, check=True)
            target_branch = current_main_branch.stdout.strip()
            
            subprocess.run(['git', 'merge', current_branch], cwd=main_repo, check=True)
            
            print(f"✅ Successfully merged changes from task '{name}' (branch: {current_branch}) into {target_branch}")
            print(f"💡 You can now remove the task with: .claude/ct remove {name}")
            return 0
            
        except subprocess.CalledProcessError as e:
            print(f"❌ Error merging task '{name}': {e}")
            return 1
        except Exception as e:
            print(f"❌ Unexpected error merging task '{name}': {e}")
            return 1

def main() -> int:
    if len(sys.argv) < 2:
        print("Claude Task Manager")
        print()
        print("Usage: claude-tasks <command> [args]")
        print()
        print("Commands:")
        print("  start <name> <message> [dir] [--worktree]  Start a new Claude background task")
        print("  continue <name> <message>                  Continue an existing Claude task")
        print("  merge <name>                               Merge worktree changes back to main")
        print("  list                                       List all Claude tasks")
        print("  watch [task1 task2 ...]                   Watch multiple tasks in real-time")
        print("  conversation <name>                        Show clean task conversation")
        print("  status <name>                              Show task status and completion info")
        print("  show <name>                                Show detailed Claude task info")
        print("  output <name>                              Show Claude task output with metadata")
        print("  remove <name>                              Remove a Claude task from tracking")

        print()
        print("Examples:")
        print('  claude-tasks start backend "Fix the login bug" /path/to/backend')
        print('  claude-tasks start feature "Add new API" --worktree')
        print('  claude-tasks continue backend "Continue fixing the login bug"')
        print("  claude-tasks watch                         # Watch all active tasks")
        print("  claude-tasks watch task1 task2             # Watch specific tasks")
        print("  claude-tasks merge feature                 # Merge worktree changes to main")
        print("  claude-tasks conversation backend")
        print("  claude-tasks list")
        return 0
    
    manager = TaskManager()
    command = sys.argv[1]
    
    if command == 'start':
        if len(sys.argv) < 4:
            print("Usage: claude-tasks start <name> <message> [dir] [--worktree]")
            return 1
        name, message = sys.argv[2], sys.argv[3]
        project_dir = None
        use_worktree = False
        
        # Parse remaining arguments
        for arg in sys.argv[4:]:
            if arg == '--worktree':
                use_worktree = True
            elif project_dir is None:
                project_dir = arg
        
        return manager.start_task(name, message, project_dir, use_worktree)
    
    elif command in ['continue', 'resume']:
        if len(sys.argv) < 4:
            print("Usage: claude-tasks continue <name> <message>")
            return 1
        name, message = sys.argv[2], sys.argv[3]
        return manager.continue_task(name, message)
    
    elif command in ['list', 'ls']:
        manager.list_tasks()
        return 0
    
    elif command in ['conversation', 'chat']:
        if len(sys.argv) < 3:
            print("Usage: claude-tasks conversation <name>")
            return 1
        return manager.conversation_task(sys.argv[2])
    
    elif command == 'status':
        if len(sys.argv) < 3:
            print("Usage: claude-tasks status <name>")
            return 1
        return manager.status_task(sys.argv[2])
    
    elif command == 'show':
        if len(sys.argv) < 3:
            print("Usage: claude-tasks show <name>")
            return 1
        return manager.show_task(sys.argv[2])
    
    elif command == 'output':
        if len(sys.argv) < 3:
            print("Usage: claude-tasks output <name>")
            return 1
        return manager.output_task(sys.argv[2])
    
    elif command == 'merge':
        if len(sys.argv) < 3:
            print("Usage: claude-tasks merge <name>")
            return 1
        return manager.merge_task(sys.argv[2])
    
    elif command in ['remove', 'rm']:
        if len(sys.argv) < 3:
            print("Usage: claude-tasks remove <name>")
            return 1
        return manager.remove_task(sys.argv[2])
    
    elif command == 'watch':
        # Watch specific tasks or all active tasks
        task_names = sys.argv[2:] if len(sys.argv) > 2 else None
        return manager.watch_tasks(task_names)
    
    else:
        print(f"Unknown command: {command}")
        return 1

if __name__ == '__main__':
    sys.exit(main())<|MERGE_RESOLUTION|>--- conflicted
+++ resolved
@@ -490,10 +490,7 @@
         """Watch multiple tasks in real-time with live updates"""
         try:
             import signal
-<<<<<<< HEAD
-=======
             import threading
->>>>>>> 4f6ae0f4
             from collections import defaultdict
             
             # Handle Ctrl+C gracefully
