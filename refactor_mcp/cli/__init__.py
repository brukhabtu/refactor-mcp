"""CLI interface for refactor-mcp."""

import typer
from pathlib import Path
from typing import Optional

<<<<<<< HEAD
from ..engine import engine
from ..models.params import AnalyzeParams, FindParams, RenameParams, ExtractParams, ShowParams
=======
from ..engine import RefactoringEngine
from ..providers.rope.rope import RopeProvider

# Create and configure engine instance
engine = RefactoringEngine()
engine.register_provider(RopeProvider())
from ..models.params import AnalyzeParams, FindParams, RenameParams, ShowParams
>>>>>>> 8fb13ae5
from ..models.errors import RefactoringError

# Register Rope provider automatically
try:
    from ..providers.rope.rope import RopeProvider
    rope_provider = RopeProvider()
    engine.register_provider(rope_provider)
except ImportError:
    pass  # Rope provider not available



app = typer.Typer(
    name="refactor-mcp",
    help="AST refactoring engine for LLM consumption via MCP",
    no_args_is_help=True
)


@app.command()
def server(
    transport: str = typer.Option("sse", "--transport", help="MCP transport protocol"),
    host: str = typer.Option("localhost", "--host", help="Server host address"),
    port: int = typer.Option(8000, "--port", help="Server port number"),
    log_level: str = typer.Option("INFO", "--log-level", help="Logging level"),
    log_file: Optional[Path] = typer.Option(None, "--log-file", help="Optional log file path")
):
    """Start the MCP server for AI tool consumption."""
    from ..server.main import run_server
    
    try:
        run_server(
            transport=transport,
            host=host,
            port=port,
            log_level=log_level,
            log_file=log_file
        )
    except KeyboardInterrupt:
        typer.echo("Server stopped by user")
        raise typer.Exit(0)
    except Exception as e:
        typer.echo(f"Failed to start server: {e}", err=True)
        raise typer.Exit(1)


@app.command()
def analyze(
    symbol: str = typer.Argument(help="Symbol to analyze"),
    file: str = typer.Option(..., "--file", help="File containing the symbol")
):
    """Analyze a symbol to get information about it."""
    try:
        params = AnalyzeParams(symbol_name=symbol, file_path=file)
        result = engine.analyze_symbol(params)
        
        if result.success and result.symbol_info:
            info = result.symbol_info
            typer.echo(f"Symbol: {info.name}")
            typer.echo(f"Type: {info.type}")
            typer.echo(f"Qualified name: {info.qualified_name}")
            typer.echo(f"Definition: {info.definition_location}")
            typer.echo(f"Scope: {info.scope}")
            if result.references:
                typer.echo(f"References: {result.reference_count} in {len(result.references)} files")
        else:
            typer.echo(f"Failed to analyze symbol: {result.message or 'Unknown error'}", err=True)
            raise typer.Exit(1)
            
    except RefactoringError as e:
        typer.echo(f"Error: {e.message}", err=True)
        raise typer.Exit(1)
    except Exception as e:
        typer.echo(f"Unexpected error: {e}", err=True)
        raise typer.Exit(1)


@app.command()
def find(
    pattern: str = typer.Argument(help="Pattern to search for"),
    file: str = typer.Option("", "--file", help="File to search in (optional)")
):
    """Find symbols matching a pattern."""
    try:
        params = FindParams(pattern=pattern, file_path=file)
        result = engine.find_symbols(params)
        
        if result.success:
            typer.echo(f"Found {result.total_count} matches for '{pattern}':")
            for match in result.matches:
                typer.echo(f"  - {match.qualified_name} ({match.type}) at {match.definition_location}")
        else:
            typer.echo(f"Failed to find symbols: {result.message or 'Unknown error'}", err=True)
            raise typer.Exit(1)
            
    except RefactoringError as e:
        typer.echo(f"Error: {e.message}", err=True)
        raise typer.Exit(1)
    except Exception as e:
        typer.echo(f"Unexpected error: {e}", err=True)
        raise typer.Exit(1)


@app.command()
def rename(
    old_name: str = typer.Argument(help="Current symbol name"),
    new_name: str = typer.Argument(help="New symbol name"),
    file: str = typer.Option(..., "--file", help="File containing the symbol")
):
    """Rename a symbol safely across its scope."""
    try:
        params = RenameParams(symbol_name=old_name, new_name=new_name, file_path=file)
        result = engine.rename_symbol(params)
        
        if result.success:
            typer.echo(f"Successfully renamed '{old_name}' to '{new_name}'")
            typer.echo(f"Qualified name: {result.qualified_name}")
            typer.echo(f"Updated {result.references_updated} references in {len(result.files_modified)} files")
            if result.files_modified:
                typer.echo("Modified files:")
                for file_path in result.files_modified:
                    typer.echo(f"  - {file_path}")
        else:
            typer.echo(f"Failed to rename symbol: {result.message or 'Unknown error'}", err=True)
            raise typer.Exit(1)
            
    except RefactoringError as e:
        typer.echo(f"Error: {e.message}", err=True)
        raise typer.Exit(1)
    except Exception as e:
        typer.echo(f"Unexpected error: {e}", err=True)
        raise typer.Exit(1)


@app.command()
<<<<<<< HEAD
def extract(
    source: str = typer.Argument(help="Source element to extract (qualified name or element ID)"),
    new_name: str = typer.Argument(help="Name for extracted function"),
    file: str = typer.Option(..., "--file", help="File containing the element")
):
    """Extract code element into a new function."""
    try:
        params = ExtractParams(source=source, new_name=new_name, file_path=file)
        result = engine.extract_element(params)
        
        if result.success:
            typer.echo(f"Successfully extracted '{source}' as '{new_name}'")
            if result.extracted_code:
                typer.echo(f"Extracted code:\n{result.extracted_code}")
            if result.parameters:
                typer.echo(f"Parameters: {', '.join(result.parameters)}")
            if result.files_modified:
                typer.echo("Modified files:")
                for file_path in result.files_modified:
                    typer.echo(f"  - {file_path}")
        else:
            typer.echo(f"Failed to extract element: {result.message or 'Unknown error'}", err=True)
            raise typer.Exit(1)
            
    except RefactoringError as e:
        typer.echo(f"Error: {e.message}", err=True)
        raise typer.Exit(1)
    except Exception as e:
        typer.echo(f"Unexpected error: {e}", err=True)
        raise typer.Exit(1)


@app.command()
def show(
    function_name: str = typer.Argument(help="Function to analyze for extractable elements"),
=======
def show(
    function: str = typer.Argument(help="Function name to analyze"),
>>>>>>> 8fb13ae5
    file: str = typer.Option(..., "--file", help="File containing the function")
):
    """Show extractable elements within a function."""
    try:
<<<<<<< HEAD
        params = ShowParams(function_name=function_name, file_path=file)
        result = engine.show_function(params)
        
        if result.success:
            typer.echo(f"Extractable elements in '{function_name}':")
            if result.extractable_elements:
                for element in result.extractable_elements:
                    typer.echo(f"  - {element.id} ({element.type}): {element.code[:50]}...")
                    typer.echo(f"    Location: {element.location}")
            else:
                typer.echo("  No extractable elements found")
=======
        params = ShowParams(function_name=function, file_path=file)
        result = engine.show_function(params)
        
        if result.success:
            typer.echo(f"Function: {result.function_name}")
            if result.extractable_elements:
                typer.echo(f"Found {len(result.extractable_elements)} extractable elements:")
                for element in result.extractable_elements:
                    typer.echo(f"  - {element.id} ({element.type})")
                    typer.echo(f"    Code: {element.code[:50]}...")
                    typer.echo(f"    Location: {element.location}")
                    typer.echo(f"    Extractable: {element.extractable}")
            else:
                typer.echo("No extractable elements found.")
>>>>>>> 8fb13ae5
        else:
            typer.echo(f"Failed to analyze function: {result.message or 'Unknown error'}", err=True)
            raise typer.Exit(1)
            
    except RefactoringError as e:
        typer.echo(f"Error: {e.message}", err=True)
        raise typer.Exit(1)
    except Exception as e:
        typer.echo(f"Unexpected error: {e}", err=True)
        raise typer.Exit(1)


@app.command()
def version():
    """Show version information."""
    typer.echo("refactor-mcp v0.1.0")


def main():
    """Main CLI entry point."""
    app()


if __name__ == "__main__":
    main()<|MERGE_RESOLUTION|>--- conflicted
+++ resolved
@@ -4,18 +4,8 @@
 from pathlib import Path
 from typing import Optional
 
-<<<<<<< HEAD
 from ..engine import engine
 from ..models.params import AnalyzeParams, FindParams, RenameParams, ExtractParams, ShowParams
-=======
-from ..engine import RefactoringEngine
-from ..providers.rope.rope import RopeProvider
-
-# Create and configure engine instance
-engine = RefactoringEngine()
-engine.register_provider(RopeProvider())
-from ..models.params import AnalyzeParams, FindParams, RenameParams, ShowParams
->>>>>>> 8fb13ae5
 from ..models.errors import RefactoringError
 
 # Register Rope provider automatically
@@ -151,7 +141,6 @@
 
 
 @app.command()
-<<<<<<< HEAD
 def extract(
     source: str = typer.Argument(help="Source element to extract (qualified name or element ID)"),
     new_name: str = typer.Argument(help="Name for extracted function"),
@@ -187,28 +176,11 @@
 @app.command()
 def show(
     function_name: str = typer.Argument(help="Function to analyze for extractable elements"),
-=======
-def show(
-    function: str = typer.Argument(help="Function name to analyze"),
->>>>>>> 8fb13ae5
     file: str = typer.Option(..., "--file", help="File containing the function")
 ):
     """Show extractable elements within a function."""
     try:
-<<<<<<< HEAD
         params = ShowParams(function_name=function_name, file_path=file)
-        result = engine.show_function(params)
-        
-        if result.success:
-            typer.echo(f"Extractable elements in '{function_name}':")
-            if result.extractable_elements:
-                for element in result.extractable_elements:
-                    typer.echo(f"  - {element.id} ({element.type}): {element.code[:50]}...")
-                    typer.echo(f"    Location: {element.location}")
-            else:
-                typer.echo("  No extractable elements found")
-=======
-        params = ShowParams(function_name=function, file_path=file)
         result = engine.show_function(params)
         
         if result.success:
@@ -222,7 +194,6 @@
                     typer.echo(f"    Extractable: {element.extractable}")
             else:
                 typer.echo("No extractable elements found.")
->>>>>>> 8fb13ae5
         else:
             typer.echo(f"Failed to analyze function: {result.message or 'Unknown error'}", err=True)
             raise typer.Exit(1)
