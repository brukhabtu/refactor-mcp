--- conflicted
+++ resolved
@@ -1,205 +1,3 @@
-<<<<<<< HEAD
-
-def extracted_function():
-    """Unit tests for RopeProvider - focused on pure functions and valuable logic."""
-
-    from unittest.mock import Mock
-
-    from refactor_mcp.providers.rope.rope import RopeProvider
-    from refactor_mcp.models import AnalyzeParams
-
-
-    class TestRopeProviderPureFunctions:
-        """Test pure functions that have clear inputs/outputs and no side effects."""
-
-        def setup_method(self):
-            self.provider = RopeProvider()
-
-        def test_create_analysis_result_success(self):
-            """Test creating analysis result from symbol info - pure function."""
-            # Create mock symbol info
-            symbol_info = Mock()
-            symbol_info.name = "test_function"
-            symbol_info.type = "function"
-            symbol_info.resource.path = "/fake/module.py"
-            symbol_info.line = 10
-            symbol_info.scope = "global"
-            symbol_info.docstring = "Test docstring"
-
-            # Create mock references
-            ref1 = Mock()
-            ref1.resource.path = "/fake/module.py"
-            ref2 = Mock()
-            ref2.resource.path = "/fake/other.py"
-            references = [ref1, ref2]
-
-            params = AnalyzeParams(symbol_name="test_function")
-            suggestions = ["Consider extracting method"]
-
-            # Test pure function
-            result = self.provider._create_analysis_result(symbol_info, params, references, suggestions)
-
-            # Assertions
-            assert result.success is True
-            assert result.symbol_info.name == "test_function"
-            assert result.symbol_info.type == "function"
-            assert result.symbol_info.qualified_name == "test_function"
-            assert result.symbol_info.definition_location == "/fake/module.py:10"
-            assert result.symbol_info.scope == "global"
-            assert result.symbol_info.docstring == "Test docstring"
-            assert result.reference_count == 2
-            assert len(result.references) == 2
-            assert "/fake/module.py" in result.references
-            assert "/fake/other.py" in result.references
-            assert result.refactoring_suggestions == ["Consider extracting method"]
-
-        def test_create_analysis_result_empty_references(self):
-            """Test creating analysis result with no references."""
-            symbol_info = Mock()
-            symbol_info.name = "isolated_function"
-            symbol_info.type = "function"
-            symbol_info.resource.path = "/fake/module.py"
-            symbol_info.line = 5
-            symbol_info.scope = "local"
-            symbol_info.docstring = None
-
-            params = AnalyzeParams(symbol_name="isolated_function")
-            references = []
-            suggestions = []
-
-            result = self.provider._create_analysis_result(symbol_info, params, references, suggestions)
-
-            assert result.success is True
-            assert result.reference_count == 0
-            assert result.references == []
-            assert result.refactoring_suggestions == []
-            assert result.symbol_info.docstring is None
-
-        def test_matches_pattern_exact_match(self):
-            """Test exact pattern matching - pure function."""
-            assert self.provider._matches_pattern("hello", "hello") is True
-            assert self.provider._matches_pattern("hello", "world") is False
-            assert self.provider._matches_pattern("test_function", "test_function") is True
-
-        def test_matches_pattern_substring_match(self):
-            """Test substring pattern matching - pure function."""
-            assert self.provider._matches_pattern("hello_world", "hello") is True
-            assert self.provider._matches_pattern("hello_world", "world") is True
-            assert self.provider._matches_pattern("hello_world", "xyz") is False
-            assert self.provider._matches_pattern("getUserName", "user") is True
-
-        def test_matches_pattern_wildcard_match(self):
-            """Test wildcard pattern matching - pure function."""
-            # Test * wildcard
-            assert self.provider._matches_pattern("hello_world", "*world") is True
-            assert self.provider._matches_pattern("hello_world", "hello*") is True
-            assert self.provider._matches_pattern("hello_world", "*hello*") is True
-            assert self.provider._matches_pattern("hello_world", "*xyz*") is False
-
-            # Test ? wildcard
-            assert self.provider._matches_pattern("hello", "hell?") is True
-            assert self.provider._matches_pattern("hello", "h?llo") is True
-            assert self.provider._matches_pattern("hello", "h?ll?") is True
-            assert self.provider._matches_pattern("hello", "h??lo") is True  # h??lo matches hello (? = l, ? = l)
-
-        def test_parse_extraction_source_valid_cases(self):
-            """Test parsing extraction source strings - pure function."""
-            # Simple case
-            result = self.provider._parse_extraction_source("module.function")
-            assert result is not None
-            assert result.module == "module"
-            assert result.element == "function"
-
-            # Complex case
-            result = self.provider._parse_extraction_source("package.submodule.class.method")
-            assert result is not None
-            assert result.module == "package.submodule.class"
-            assert result.element == "method"
-
-            # Nested case
-            result = self.provider._parse_extraction_source("auth.utils.login.lambda_1")
-            assert result is not None
-            assert result.module == "auth.utils.login"
-            assert result.element == "lambda_1"
-
-        def test_parse_extraction_source_invalid_cases(self):
-            """Test parsing invalid extraction source strings."""
-            # Single word - no dot
-            assert self.provider._parse_extraction_source("function") is None
-
-            # Empty string
-            assert self.provider._parse_extraction_source("") is None
-
-            # Only dots
-            assert self.provider._parse_extraction_source("...") is None
-
-        def test_supports_language_boundary_cases(self):
-            """Test language support with edge cases - pure function."""
-            # Valid cases
-            assert self.provider.supports_language("python") is True
-            assert self.provider.supports_language("Python") is False  # Case sensitive
-            assert self.provider.supports_language("PYTHON") is False
-
-            # Invalid cases
-            assert self.provider.supports_language("") is False
-            assert self.provider.supports_language("javascript") is False
-            assert self.provider.supports_language("rust") is False
-            assert self.provider.supports_language(None) is False
-
-        def test_get_capabilities_boundary_cases(self):
-            """Test capability reporting with edge cases - pure function."""
-            # Valid language
-            capabilities = self.provider.get_capabilities("python")
-            assert isinstance(capabilities, list)
-            assert len(capabilities) == 5
-            assert "analyze_symbol" in capabilities
-            assert "find_symbols" in capabilities
-            assert "rename_symbol" in capabilities
-            assert "extract_element" in capabilities
-            assert "show_function" in capabilities
-
-            # Invalid languages
-            assert self.provider.get_capabilities("") == []
-            assert self.provider.get_capabilities("javascript") == []
-            assert self.provider.get_capabilities(None) == []
-
-
-    class TestRopeProviderCacheBehavior:
-        """Test caching behavior which should be deterministic."""
-
-        def setup_method(self):
-            self.provider = RopeProvider()
-
-        def test_symbol_cache_key_generation(self):
-            """Test that cache keys are generated correctly."""
-            # Setup cache manually to test behavior
-            mock_project = Mock()
-            mock_project.address = "/test/project"
-
-            cache_key = ("/test/project", "test_symbol")
-            mock_symbol = Mock()
-            self.provider._symbol_cache[cache_key] = mock_symbol
-
-            # Test cache retrieval
-            result = self.provider._symbol_cache.get(cache_key)
-            assert result is mock_symbol
-
-            # Test different key doesn't match
-            different_key = ("/test/project", "different_symbol")
-            assert self.provider._symbol_cache.get(different_key) is None
-
-        def test_clear_cache_resets_state(self):
-            """Test that cache clearing works correctly."""
-            # Add something to cache
-            self.provider._symbol_cache[("test", "symbol")] = Mock()
-            assert len(self.provider._symbol_cache) == 1
-
-            # Clear cache
-            self.provider._clear_cache()
-            assert len(self.provider._symbol_cache) == 0
-
-extracted_function()
-=======
 """Unit tests for RopeProvider - focused on pure functions and valuable logic."""
 
 from unittest.mock import Mock
@@ -398,5 +196,4 @@
         
         # Clear cache
         self.provider._clear_cache()
-        assert len(self.provider._symbol_cache) == 0
->>>>>>> 8fb13ae5
+        assert len(self.provider._symbol_cache) == 0