--- conflicted
+++ resolved
@@ -1,367 +1,3 @@
-<<<<<<< HEAD
-
-def extracted_function():
-    """Tests for the RefactoringEngine with mock providers."""
-
-    import pytest
-    import tempfile
-    from pathlib import Path
-    from typing import List
-
-    from refactor_mcp.engine import RefactoringEngine, detect_language, find_project_root
-    from refactor_mcp.models.errors import (
-        UnsupportedLanguageError, ProviderError
-    )
-    from refactor_mcp.models.params import (
-        AnalyzeParams, FindParams, ShowParams, RenameParams, ExtractParams
-    )
-    from refactor_mcp.models.responses import (
-        AnalysisResult, FindResult, ShowResult, RenameResult, ExtractResult
-    )
-    from refactor_mcp.providers.base import RefactoringProvider
-
-
-    class MockProvider(RefactoringProvider):
-        """Mock provider for testing engine behavior."""
-
-        def __init__(self, supported_languages: List[str] = None, should_fail: bool = False):
-            self.supported_languages = supported_languages or ['python']
-            self.should_fail = should_fail
-            self.call_history = []
-
-        def supports_language(self, language: str) -> bool:
-            return language in self.supported_languages
-
-        def get_capabilities(self, language: str) -> List[str]:
-            if language in self.supported_languages:
-                return ["analyze_symbol", "find_symbols", "show_function", "rename_symbol", "extract_element"]
-            return []
-
-        def analyze_symbol(self, params: AnalyzeParams) -> AnalysisResult:
-            self.call_history.append(('analyze_symbol', params))
-            if self.should_fail:
-                raise Exception("Mock provider failure")
-
-            from refactor_mcp.models.responses import SymbolInfo
-
-            symbol_info = SymbolInfo(
-                name=params.symbol_name,
-                qualified_name=params.symbol_name,
-                type="function",
-                definition_location="test.py:10",
-                scope="module"
-            )
-
-            return AnalysisResult(
-                success=True,
-                symbol_info=symbol_info,
-                references=[],
-                reference_count=0,
-                refactoring_suggestions=[]
-            )
-
-        def find_symbols(self, params: FindParams) -> FindResult:
-            self.call_history.append(('find_symbols', params))
-            if self.should_fail:
-                raise Exception("Mock provider failure")
-
-            return FindResult(
-                success=True,
-                pattern=params.pattern,
-                matches=[],
-                total_count=0
-            )
-
-        def show_function(self, params: ShowParams) -> ShowResult:
-            self.call_history.append(('show_function', params))
-            if self.should_fail:
-                raise Exception("Mock provider failure")
-
-            return ShowResult(
-                success=True,
-                function_name=params.function_name,
-                extractable_elements=[]
-            )
-
-        def rename_symbol(self, params: RenameParams) -> RenameResult:
-            self.call_history.append(('rename_symbol', params))
-            if self.should_fail:
-                raise Exception("Mock provider failure")
-
-            return RenameResult(
-                success=True,
-                old_name=params.symbol_name,
-                new_name=params.new_name,
-                qualified_name=params.symbol_name,
-                files_modified=["test.py"],
-                references_updated=1
-            )
-
-        def extract_element(self, params: ExtractParams) -> ExtractResult:
-            self.call_history.append(('extract_element', params))
-            if self.should_fail:
-                raise Exception("Mock provider failure")
-
-            return ExtractResult(
-                success=True,
-                source=params.source,
-                new_function_name=params.new_name,
-                extracted_code="def extracted_function(): pass",
-                parameters=[],
-                files_modified=["test.py"]
-            )
-
-
-    @pytest.fixture
-    def temp_python_file():
-        """Create a temporary Python file for testing."""
-        with tempfile.NamedTemporaryFile(mode='w', suffix='.py', delete=False) as f:
-            f.write("def test_function():\n    return 42\n")
-            temp_path = f.name
-
-        yield temp_path
-
-        # Cleanup
-        Path(temp_path).unlink(missing_ok=True)
-
-
-    @pytest.fixture
-    def engine():
-        """Create a fresh RefactoringEngine for each test."""
-        return RefactoringEngine()
-
-
-    @pytest.fixture
-    def mock_provider():
-        """Create a mock provider."""
-        return MockProvider()
-
-
-    @pytest.fixture
-    def failing_provider():
-        """Create a provider that always fails."""
-        return MockProvider(should_fail=True)
-
-
-    class TestLanguageDetection:
-        """Test language detection functionality."""
-
-        def test_detect_python(self):
-            assert detect_language("test.py") == "python"
-
-        def test_detect_javascript(self):
-            assert detect_language("test.js") == "javascript"
-
-        def test_detect_typescript(self):
-            assert detect_language("test.ts") == "typescript"
-
-        def test_detect_unknown(self):
-            assert detect_language("test.xyz") == "unknown"
-
-        def test_detect_case_insensitive(self):
-            assert detect_language("TEST.PY") == "python"
-
-
-    class TestProjectRootDetection:
-        """Test project root detection."""
-
-        def test_find_project_root_with_git(self, tmp_path):
-            # Create a git directory
-            git_dir = tmp_path / ".git"
-            git_dir.mkdir()
-
-            # Create a subdirectory
-            sub_dir = tmp_path / "src" / "subdir"
-            sub_dir.mkdir(parents=True)
-
-            root = find_project_root(str(sub_dir))
-            assert root == str(tmp_path)
-
-        def test_find_project_root_with_pyproject(self, tmp_path):
-            # Create pyproject.toml
-            (tmp_path / "pyproject.toml").touch()
-
-            sub_dir = tmp_path / "src"
-            sub_dir.mkdir()
-
-            root = find_project_root(str(sub_dir))
-            assert root == str(tmp_path)
-
-        def test_find_project_root_no_markers(self, tmp_path):
-            # No project markers
-            root = find_project_root(str(tmp_path))
-            assert root == str(tmp_path.absolute())
-
-
-    class TestEngineBasics:
-        """Test basic engine functionality."""
-
-        def test_register_provider(self, engine, mock_provider):
-            engine.register_provider(mock_provider)
-            assert len(engine.providers) == 1
-            assert engine.providers[0] == mock_provider
-
-        def test_get_provider_found(self, engine, mock_provider):
-            engine.register_provider(mock_provider)
-            provider = engine.get_provider("python")
-            assert provider == mock_provider
-
-        def test_get_provider_not_found(self, engine):
-            provider = engine.get_provider("python")
-            assert provider is None
-
-        def test_get_provider_caching(self, engine, mock_provider):
-            engine.register_provider(mock_provider)
-
-            # First call
-            provider1 = engine.get_provider("python")
-            # Second call should use cache
-            provider2 = engine.get_provider("python")
-
-            assert provider1 == provider2 == mock_provider
-
-        def test_get_capabilities(self, engine, mock_provider):
-            engine.register_provider(mock_provider)
-            capabilities = engine.get_capabilities("python")
-            assert "analyze_symbol" in capabilities
-
-        def test_get_capabilities_no_provider(self, engine):
-            capabilities = engine.get_capabilities("python")
-            assert capabilities == []
-
-
-    class TestOperationValidation:
-        """Test operation parameter validation."""
-
-        def test_validate_rename_symbol_invalid_name(self, engine, mock_provider, temp_python_file):
-            # This test should show that Pydantic validation catches invalid names
-            with pytest.raises(Exception):  # Pydantic ValidationError
-                params = RenameParams(
-                    symbol_name="test_function",
-                    new_name="123invalid"  # Invalid identifier
-                )
-
-        def test_validate_symbol_name_success(self, engine, mock_provider):
-            engine.register_provider(mock_provider)
-
-            # Test with valid symbol name should succeed
-            params = AnalyzeParams(symbol_name="test")
-            result = engine.analyze_symbol(params)
-            assert result.success is True
-
-
-    class TestOperationExecution:
-        """Test operation execution with providers."""
-
-        def test_analyze_symbol_success(self, engine, mock_provider, temp_python_file):
-            engine.register_provider(mock_provider)
-
-            params = AnalyzeParams(
-                symbol_name="test_function"
-            )
-
-            result = engine.analyze_symbol(params)
-
-            assert result.success is True
-            assert result.symbol_info.name == "test_function"
-            assert ('analyze_symbol', params) in mock_provider.call_history
-
-        def test_find_symbols_success(self, engine, mock_provider):
-            engine.register_provider(mock_provider)
-
-            params = FindParams(
-                pattern="test"
-            )
-
-            result = engine.find_symbols(params)
-
-            assert result.success is True
-            assert result.pattern == "test"
-            assert ('find_symbols', params) in mock_provider.call_history
-
-        def test_show_function_success(self, engine, mock_provider, temp_python_file):
-            engine.register_provider(mock_provider)
-
-            params = ShowParams(
-                function_name="test_function"
-            )
-
-            result = engine.show_function(params)
-
-            assert result.success is True
-            assert result.function_name == "test_function"
-            assert ('show_function', params) in mock_provider.call_history
-
-
-    class TestErrorHandling:
-        """Test error handling and recovery."""
-
-        def test_unsupported_language_error(self, engine, temp_python_file):
-            # No providers registered
-            params = AnalyzeParams(
-                symbol_name="test"
-            )
-
-            with pytest.raises(UnsupportedLanguageError) as exc_info:
-                engine.analyze_symbol(params)
-
-            assert exc_info.value.error_type == "unsupported_language"
-            assert "python" in exc_info.value.details["language"]
-
-        def test_provider_error_handling(self, engine, failing_provider, temp_python_file):
-            engine.register_provider(failing_provider)
-
-            params = AnalyzeParams(
-                symbol_name="test"
-            )
-
-            with pytest.raises(ProviderError) as exc_info:
-                engine.analyze_symbol(params)
-
-            assert exc_info.value.error_type == "operation_failed"
-            assert "MockProvider" in exc_info.value.details["provider"]
-            assert "analyze_symbol" in exc_info.value.details["operation"]
-
-
-    class TestBackupAndRecovery:
-        """Test backup and recovery functionality."""
-
-        def test_rename_with_backup(self, engine, mock_provider, temp_python_file):
-            engine.register_provider(mock_provider)
-
-            # Clean up any existing backups
-            for backup in engine.backup_manager.list_backups():
-                engine.backup_manager.cleanup_backup(backup["operation_id"])
-
-            params = RenameParams(
-                symbol_name="test_function",
-                new_name="renamed_function"
-            )
-
-            result = engine.rename_symbol(params)
-
-            assert result.success is True
-            # Since we're using the new symbol-based system without file paths,
-            # backup functionality is disabled - just verify the operation succeeded
-
-        def test_extract_with_backup(self, engine, mock_provider, temp_python_file):
-            engine.register_provider(mock_provider)
-
-            params = ExtractParams(
-                source="test_function",
-                new_name="extracted_function"
-            )
-
-            result = engine.extract_element(params)
-
-            assert result.success is True
-            # Since we're using the new symbol-based system without file paths,
-            # backup functionality is disabled - just verify the operation succeeded
-
-        def test_backup_preserved_on_failure(self, engine, failing_provider, temp_python_file):
-            engine.register_provider(failing_provider)
-
-=======
 """Tests for the RefactoringEngine with mock providers."""
 
 import pytest
@@ -597,35 +233,157 @@
     def test_validate_rename_symbol_invalid_name(self, engine, mock_provider, temp_python_file):
         # This test should show that Pydantic validation catches invalid names
         with pytest.raises(Exception):  # Pydantic ValidationError
->>>>>>> 8fb13ae5
             params = RenameParams(
                 symbol_name="test_function",
-                new_name="renamed_function"
+                new_name="123invalid"  # Invalid identifier
             )
-
-            with pytest.raises(ProviderError):
-                engine.rename_symbol(params)
-
-            # Since we're using the new symbol-based system without file paths,
-            # backup functionality is disabled - just verify the error was raised
-
-
-    class TestObservability:
-        """Test operation tracking and metrics."""
-
-        def test_operation_tracking(self, engine, mock_provider, temp_python_file):
-            engine.register_provider(mock_provider)
-
-            params = AnalyzeParams(
-                symbol_name="test_function"
-            )
-
-            result = engine.analyze_symbol(params)
-
-            # Verify the operation succeeded - detailed operation tracking
-            # is handled by the observability system internally
-            assert result.success is True
-            assert result.symbol_info is not None
-            assert result.symbol_info.name == "test_function"
-
-extracted_function()+    
+    def test_validate_symbol_name_success(self, engine, mock_provider):
+        engine.register_provider(mock_provider)
+        
+        # Test with valid symbol name should succeed
+        params = AnalyzeParams(symbol_name="test")
+        result = engine.analyze_symbol(params)
+        assert result.success is True
+
+
+class TestOperationExecution:
+    """Test operation execution with providers."""
+    
+    def test_analyze_symbol_success(self, engine, mock_provider, temp_python_file):
+        engine.register_provider(mock_provider)
+        
+        params = AnalyzeParams(
+            symbol_name="test_function"
+        )
+        
+        result = engine.analyze_symbol(params)
+        
+        assert result.success is True
+        assert result.symbol_info.name == "test_function"
+        assert ('analyze_symbol', params) in mock_provider.call_history
+    
+    def test_find_symbols_success(self, engine, mock_provider):
+        engine.register_provider(mock_provider)
+        
+        params = FindParams(
+            pattern="test"
+        )
+        
+        result = engine.find_symbols(params)
+        
+        assert result.success is True
+        assert result.pattern == "test"
+        assert ('find_symbols', params) in mock_provider.call_history
+    
+    def test_show_function_success(self, engine, mock_provider, temp_python_file):
+        engine.register_provider(mock_provider)
+        
+        params = ShowParams(
+            function_name="test_function"
+        )
+        
+        result = engine.show_function(params)
+        
+        assert result.success is True
+        assert result.function_name == "test_function"
+        assert ('show_function', params) in mock_provider.call_history
+
+
+class TestErrorHandling:
+    """Test error handling and recovery."""
+    
+    def test_unsupported_language_error(self, engine, temp_python_file):
+        # No providers registered
+        params = AnalyzeParams(
+            symbol_name="test"
+        )
+        
+        with pytest.raises(UnsupportedLanguageError) as exc_info:
+            engine.analyze_symbol(params)
+        
+        assert exc_info.value.error_type == "unsupported_language"
+        assert "python" in exc_info.value.details["language"]
+    
+    def test_provider_error_handling(self, engine, failing_provider, temp_python_file):
+        engine.register_provider(failing_provider)
+        
+        params = AnalyzeParams(
+            symbol_name="test"
+        )
+        
+        with pytest.raises(ProviderError) as exc_info:
+            engine.analyze_symbol(params)
+        
+        assert exc_info.value.error_type == "operation_failed"
+        assert "MockProvider" in exc_info.value.details["provider"]
+        assert "analyze_symbol" in exc_info.value.details["operation"]
+
+
+class TestBackupAndRecovery:
+    """Test backup and recovery functionality."""
+    
+    def test_rename_with_backup(self, engine, mock_provider, temp_python_file):
+        engine.register_provider(mock_provider)
+        
+        # Clean up any existing backups
+        for backup in engine.backup_manager.list_backups():
+            engine.backup_manager.cleanup_backup(backup["operation_id"])
+        
+        params = RenameParams(
+            symbol_name="test_function",
+            new_name="renamed_function"
+        )
+        
+        result = engine.rename_symbol(params)
+        
+        assert result.success is True
+        # Since we're using the new symbol-based system without file paths,
+        # backup functionality is disabled - just verify the operation succeeded
+    
+    def test_extract_with_backup(self, engine, mock_provider, temp_python_file):
+        engine.register_provider(mock_provider)
+        
+        params = ExtractParams(
+            source="test_function",
+            new_name="extracted_function"
+        )
+        
+        result = engine.extract_element(params)
+        
+        assert result.success is True
+        # Since we're using the new symbol-based system without file paths,
+        # backup functionality is disabled - just verify the operation succeeded
+    
+    def test_backup_preserved_on_failure(self, engine, failing_provider, temp_python_file):
+        engine.register_provider(failing_provider)
+        
+        params = RenameParams(
+            symbol_name="test_function",
+            new_name="renamed_function"
+        )
+        
+        with pytest.raises(ProviderError):
+            engine.rename_symbol(params)
+        
+        # Since we're using the new symbol-based system without file paths,
+        # backup functionality is disabled - just verify the error was raised
+
+
+class TestObservability:
+    """Test operation tracking and metrics."""
+    
+    def test_operation_tracking(self, engine, mock_provider, temp_python_file):
+        engine.register_provider(mock_provider)
+        
+        params = AnalyzeParams(
+            symbol_name="test_function"
+        )
+        
+        result = engine.analyze_symbol(params)
+        
+        # Verify the operation succeeded - detailed operation tracking
+        # is handled by the observability system internally
+        assert result.success is True
+        assert result.symbol_info is not None
+        assert result.symbol_info.name == "test_function"